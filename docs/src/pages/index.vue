<template>
  <Layout :show-sidebar="false">
    <app-section>
      <div class="text">
        <h1 class="is-large">
          The plug & play collaboration backend
        </h1>
        <p class="is-large">
          Real-time collaboration, syncing between different devices and working offline isn’t hard anymore. Keep everything in sync with the magic of Y.js.
        </p>
        <div>
          <newsletter-form
            id="d6ab5e0a-5c27-47e1-bad1-e8b8fb869925"
            button-label="Request Early Access"
          />
        </div>
      </div>
    </app-section>

    <app-section>
      <feature-list>
        <feature-item>
          <h3 class="is-h2">
            Real-time collaboration
          </h3>
          <p>
            Share changes, cursors and selection, or even an application state between with other people in real-time.
          </p>
        </feature-item>

        <feature-item>
          <h3 class="is-h2">
            Sync multiple devices
          </h3>
          <p>
            Enable people to edit their data on multiple devices, and keep everything in sync with hocuspocus.
          </p>
        </feature-item>

        <feature-item>
          <h3 class="is-h2">
            Work offline
          </h3>
          <p>
            Store changes in the browser, and wait to upload them. hocuspocus will merge this changes, no matter when they are delivered.
          </p>
        </feature-item>

        <feature-item>
          <h3 class="is-h2">
            Conflict-free
          </h3>
          <p>
            Y.js is a performant, conflict-free replicated data type implementation. Sync all your changes. No matter when they come in, they’ll be merged without conflicts.
          </p>
        </feature-item>

        <feature-item>
          <h3 class="is-h2">
            TypeScript
          </h3>
          <p>
            hocuspocus is written in TypeScript. That helps us to find bugs early and gives you a nice autocomplete for the API (if your IDE supports that) on top of the extensive human written documentation.
          </p>
        </feature-item>

        <feature-item>
          <h3 class="is-h2">
            Well documented
          </h3>
          <p>
            The documentation is a top priority for us, you’ll find a lot of guides, examples and even background knowledge here.
          </p>
        </feature-item>

        <feature-item>
          <h3 class="is-h2">
            Scalable
          </h3>
          <p>
            You can spin up multiple instances of it and keep everything in sync with Redis. Support for Redis clusters is also baked-in.
          </p>
        </feature-item>

        <feature-item>
          <h3 class="is-h2">
            Actively maintained
          </h3>
          <p>
            hocuspocus comes with a price tag, but that ensures constant development, maintenance and support.
          </p>
        </feature-item>
      </feature-list>
    </app-section>

    <!-- <app-section>
      <div class="text">
        <h2 class="is-h1">
          License
        </h2>
      </div>
    </app-section> -->
  </Layout>
</template>

<script>
import AppSection from '@/components/AppSection'
import FeatureList from '@/components/FeatureList'
import FeatureItem from '@/components/FeatureItem'
<<<<<<< HEAD
=======
import NewsletterForm from '@/components/NewsletterForm'
>>>>>>> fa82dbc1

export default {
  components: {
    AppSection,
    FeatureList,
    FeatureItem,
<<<<<<< HEAD
=======
    NewsletterForm,
>>>>>>> fa82dbc1
  },

  metaInfo() {
    const title = 'Collaboration backend for text editing and more.'

    return {
      title,
      meta: [
        /* OpenGraph */
        {
          property: 'og:title',
          content: title,
        },
        {
          property: 'og:image',
          content: 'https://hocuspocus.dev/images/og-image.png',
        },
        /* Twitter */
        {
          name: 'twitter:title',
          content: title,
        },
        {
          name: 'twitter:card',
          content: 'summary_large_image',
        },
        {
          name: 'twitter:image',
          content: 'https://hocuspocus.dev/images/og-image.png',
        },
        {
          name: 'twitter:site',
          content: '@_ueberdosis',
        },
      ],
    }
  },
}
</script><|MERGE_RESOLUTION|>--- conflicted
+++ resolved
@@ -107,20 +107,14 @@
 import AppSection from '@/components/AppSection'
 import FeatureList from '@/components/FeatureList'
 import FeatureItem from '@/components/FeatureItem'
-<<<<<<< HEAD
-=======
 import NewsletterForm from '@/components/NewsletterForm'
->>>>>>> fa82dbc1
 
 export default {
   components: {
     AppSection,
     FeatureList,
     FeatureItem,
-<<<<<<< HEAD
-=======
     NewsletterForm,
->>>>>>> fa82dbc1
   },
 
   metaInfo() {
